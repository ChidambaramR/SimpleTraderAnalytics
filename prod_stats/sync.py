import boto3
import json
import os
from datetime import datetime
import logging
import pandas as pd

from database import store_ticks_data, rebuild_db_from_files, store_ledger_data
from utils import get_ticks_data

def sync_data_from_s3():
    """
    Syncs data from S3 buckets and stores in local SQLite database.
    """
    try:
        # Setup logging
        logging.basicConfig(level=logging.INFO)
        logger = logging.getLogger(__name__)
        
        # Load AWS credentials
        current_dir = os.path.dirname(os.path.abspath(__file__))
        
        # Initialize S3 client
        s3_client = boto3.client(
            's3'
        )
        
        # Load manifest
        manifest_path = os.path.join(current_dir, 'manifest.json')
        manifest = {}
        if os.path.exists(manifest_path):
            with open(manifest_path, 'r') as f:
                manifest = json.load(f)
        
        # Initialize manifest sections if they don't exist
        if 'ledger' not in manifest:
            manifest['ledger'] = {}
        if 'logs' not in manifest:
            manifest['logs'] = {}
        
        # Sync Ledger files
        s3_bucket_suffix = os.getenv("S3_BUCKET_SUFFIX", "")
        bucket = f"simpletrader-working-bucket{s3_bucket_suffix}"
        ledger_prefix = 'SimpleTraderLedger/'
        
        # Handle pagination for ledger files
        paginator = s3_client.get_paginator('list_objects_v2')
        ledger_pages = paginator.paginate(
            Bucket=bucket,
            Prefix=ledger_prefix
        )
        
        # Process ledger files
        for page in ledger_pages:
            for obj in page.get('Contents', []):
                key = obj['Key']
                if key.endswith('_ledger.csv'):
                    # Extract date from filename
                    filename = os.path.basename(key)
                    date_str = filename.split('_')[0]
                    date_obj = datetime.strptime(date_str, '%Y-%m-%d')
                    
                    # Create directory structure
                    year = date_obj.strftime('%Y')
                    month = date_obj.strftime('%m')
                    day = date_obj.strftime('%d')
                    
                    local_dir = os.path.join(current_dir, 'data', year, month, day)
                    local_path = os.path.join(local_dir, 'ledger.csv')
                    
                    # Check if file needs to be downloaded
                    etag = obj['ETag'].strip('"')
                    if key not in manifest['ledger'] or manifest['ledger'][key] != etag:
                        logger.info(f"Downloading ledger file: {key}")
                        os.makedirs(local_dir, exist_ok=True)
                        s3_client.download_file(bucket, key, local_path)
                        manifest['ledger'][key] = etag
                        
                        # After reading ledger file:
                        df = pd.read_csv(local_path)
                        store_ledger_data(df, date_str)
        
        # Sync Logs files
        logs_prefix = 'SimpleTraderLogs/'
        
        # Handle pagination for logs files
        logs_pages = paginator.paginate(
            Bucket=bucket,
            Prefix=logs_prefix
        )
        
        # Process logs files
        for page in logs_pages:
            for obj in page.get('Contents', []):
                key = obj['Key']
                filename = os.path.basename(key)
                
                # Check if file matches our pattern
                if filename.startswith('pre_market_ticks_data_') or filename.startswith('pre_market_data_') or filename.startswith('ticks_data_') or filename == "logs.txt":
                    # Extract date from parent directory
                    date_str = os.path.basename(os.path.dirname(key))
                    if not date_str:
                        continue
                        
                    try:
                        date_obj = datetime.strptime(date_str, '%Y-%m-%d')
                    except ValueError:
                        continue
                    
                    # Create directory structure
                    year = date_obj.strftime('%Y')
                    month = date_obj.strftime('%m')
                    day = date_obj.strftime('%d')
                    
                    local_dir = os.path.join(current_dir, 'data', year, month, day)
                    
                    if filename.startswith('pre_market'):
                    # Always save as pre_market_ticks_data_*.txt
                        stock_name = filename.split('_')[-1].replace('.txt', '')
                        local_filename = f'pre_market_ticks_data_{stock_name}.txt'
                    else:
                        local_filename = filename

                    local_path = os.path.join(local_dir, local_filename)
                    
                    # Check if file needs to be downloaded
                    etag = obj['ETag'].strip('"')
                    if key not in manifest['logs'] or manifest['logs'][key] != etag:
                        logger.info(f"Downloading log file: {key}")
                        os.makedirs(local_dir, exist_ok=True)
                        s3_client.download_file(bucket, key, local_path)
                        manifest['logs'][key] = etag
                        
                        # After reading ticks data:
                        df = get_ticks_data(local_filename, date_obj, stock_name)
                        store_ticks_data(df, stock_name)
        
        # Save updated manifest
        with open(manifest_path, 'w') as f:
            json.dump(manifest, f, indent=2)
            
        logger.info("S3 sync completed successfully")
        return True
        
    except Exception as e:
        logger.error(f"Error syncing data from S3: {str(e)}")
        return False

<<<<<<< HEAD
# sync_data_from_s3()

rebuild_db_from_files()
=======
sync_data_from_s3()
>>>>>>> 5d561d3d
<|MERGE_RESOLUTION|>--- conflicted
+++ resolved
@@ -146,10 +146,6 @@
         logger.error(f"Error syncing data from S3: {str(e)}")
         return False
 
-<<<<<<< HEAD
 # sync_data_from_s3()
 
-rebuild_db_from_files()
-=======
-sync_data_from_s3()
->>>>>>> 5d561d3d
+# rebuild_db_from_files()