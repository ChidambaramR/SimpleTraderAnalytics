import sqlite3
import duckdb
import os
import pandas as pd

def get_db_connection(interval):
    """
    Creates and returns a database connection for the given interval.
    Supports only 'day' interval for now.
    """
    try:
        if interval == 'day':
            db_name = 'day.db'
            current_dir = os.path.dirname(os.path.abspath(__file__))
            db_path = os.path.join(current_dir, '..', 'ohlc_data', db_name)
            return sqlite3.connect(db_path)
    except Exception as e:
        raise Exception(f"Error connecting to database: {str(e)}")

def get_table_names(conn):
    """
    Returns all table names from the database.
    """
    try:
        query = """
        SELECT name FROM sqlite_master 
        WHERE type='table' AND name NOT LIKE 'sqlite_%'
        """
        return pd.read_sql_query(query, conn)
    except Exception as e:
        raise Exception(f"Error getting table names: {str(e)}")

def get_db_and_tables(interval):
    """
    Returns database connection(s) and table names.
    For day interval: returns (connection, tables DataFrame)
    For minute interval: returns dict mapping stock names to their connections
    """
    try:
        if interval == 'day':
            conn = get_db_connection(interval)
            tables = get_table_names(conn)
            return conn, tables
        
        else:
            raise ValueError(f"Unsupported interval in get_db_and_tables(): {interval}")
            
    except Exception as e:
        raise Exception(f"Error in database setup: {str(e)}")

def get_duckdb_minute_connection():
    """
    Returns a DuckDB connection for minute data, which is generated from parquert files.
    """
<<<<<<< HEAD
    try:
        if isinstance(connections, dict):
            # Close unique connections (multiple stocks might share the same connection)
            unique_connections = set(connections.values())
            for conn in unique_connections:
                conn.close()
        else:
            connections.close()
    except Exception as e:
        raise Exception(f"Error closing connections: {str(e)}") 
    
def get_minute_data_for_symbol(symbol, date):
    """
    Fetch minute data for a specific stock and date.
    Returns a DataFrame indexed by 'ts'.
    """
    minute_connections = get_db_and_tables('minute')
    try:
        if symbol in minute_connections:
            minute_conn = minute_connections[symbol]
            query = f"""
            SELECT ts, open, high, low, close, volume
            FROM "{symbol}"
            WHERE date(ts) = ?
            ORDER BY ts
            """
            df = pd.read_sql_query(query, minute_conn, params=(date.strftime('%Y-%m-%d'),))
            df['ts'] = pd.to_datetime(df['ts'])
            df.set_index('ts', inplace=True)
            return df
        return None
    finally:
        for conn in set(minute_connections.values()):
            conn.close()
=======
    current_dir = os.path.dirname(os.path.abspath(__file__))
    db_path = os.path.join(current_dir, '..', 'ohlc_data', 'merged_parquet.duckdb')
    duckdb_conn = duckdb.connect(db_path)
    return duckdb_conn
>>>>>>> 2c3f4f67
<|MERGE_RESOLUTION|>--- conflicted
+++ resolved
@@ -52,18 +52,11 @@
     """
     Returns a DuckDB connection for minute data, which is generated from parquert files.
     """
-<<<<<<< HEAD
-    try:
-        if isinstance(connections, dict):
-            # Close unique connections (multiple stocks might share the same connection)
-            unique_connections = set(connections.values())
-            for conn in unique_connections:
-                conn.close()
-        else:
-            connections.close()
-    except Exception as e:
-        raise Exception(f"Error closing connections: {str(e)}") 
-    
+    current_dir = os.path.dirname(os.path.abspath(__file__))
+    db_path = os.path.join(current_dir, '..', 'ohlc_data', 'merged_parquet.duckdb')
+    duckdb_conn = duckdb.connect(db_path)
+    return duckdb_conn
+
 def get_minute_data_for_symbol(symbol, date):
     """
     Fetch minute data for a specific stock and date.
@@ -86,10 +79,4 @@
         return None
     finally:
         for conn in set(minute_connections.values()):
-            conn.close()
-=======
-    current_dir = os.path.dirname(os.path.abspath(__file__))
-    db_path = os.path.join(current_dir, '..', 'ohlc_data', 'merged_parquet.duckdb')
-    duckdb_conn = duckdb.connect(db_path)
-    return duckdb_conn
->>>>>>> 2c3f4f67
+            conn.close()